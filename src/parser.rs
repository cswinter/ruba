--- conflicted
+++ resolved
@@ -50,11 +50,7 @@
     )
 );
 
-<<<<<<< HEAD
-fn construct_query(select_clauses: Vec<AggregateOrSelect>, filter: Expr, limit: Option<LimitClause>) -> Query {
-=======
-fn construct_query<'a>(select_clauses: Vec<AggregateOrSelect<'a>>, filter: Expr<'a>) -> Query<'a> {
->>>>>>> d3919aca
+fn construct_query<'a>(select_clauses: Vec<AggregateOrSelect<'a>>, filter: Expr<'a>, limit: Oprion<LimitClause>) -> Query<'a> {
     let (select, aggregate) = partition(select_clauses);
     Query { select: select, filter: filter, aggregate: aggregate, limit: limit }
 }
@@ -216,14 +212,7 @@
     is_alphabetic(chr) || chr == '_' as u8
 }
 
-<<<<<<< HEAD
-enum AggregateOrSelect {
-    Aggregate((Aggregator, Expr)),
-    Select(Expr),
-}
-=======
 enum AggregateOrSelect<'a> {
     Aggregate((Aggregator, Expr<'a>)),
     Select(Expr<'a>),
-}
->>>>>>> d3919aca
+}